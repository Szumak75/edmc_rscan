--- conflicted
+++ resolved
@@ -26,12 +26,9 @@
 class EDRS(BLogProcessor, BLogClient, NoDynamicAttributes):
     """edrs_object main class."""
 
-<<<<<<< HEAD
-=======
     __data: RscanData = None  # type: ignore
     __dialog: EdrsDialog = None  # type: ignore
 
->>>>>>> 4a2e1a90
     def __init__(self) -> None:
         """Initialize main class."""
         # data
@@ -60,11 +57,7 @@
         return self.__dialog
 
     @dialog.setter
-<<<<<<< HEAD
-    def dialog(self, value: EdrsDialog) -> None:
-=======
     def dialog(self, value) -> None:
->>>>>>> 4a2e1a90
         if isinstance(value, EdrsDialog):
             self.__dialog = value
         else:
