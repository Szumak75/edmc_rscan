# -*- coding: UTF-8 -*-
"""
  Author:  Jacek 'Szumak' Kotlarski --<szumak@virthost.pl>
  Created: 19.12.2023

  Purpose: tools classes.
"""

import copy
import inspect
import json
import random
from itertools import permutations
from operator import itemgetter
from queue import Queue, SimpleQueue
from sys import maxsize
from types import FrameType
from typing import Dict, Optional, List, Tuple, Union, Any
from jsktoolbox.attribtool import NoDynamicAttributes
from jsktoolbox.raisetool import Raise

import requests
from requests.utils import requote_uri
from rscan_libs.cartesianmath import Euclid
from rscan_libs.interfaces import Ialg
from rscan_libs.base_log import BLogClient
from rscan_libs.stars import StarsSystem
from rscan_libs.system import LogClient


class Url(NoDynamicAttributes):
    """Url.

    Class for serving HTTP/HTTPS requests.
    """

<<<<<<< HEAD
    __options = None
    __system_url = None
    __systems_url = None
=======
    __options: Dict[str, int] = None  # type: ignore
    __systems_url: str = None  # type: ignore
    __system_url: str = None  # type: ignore
>>>>>>> 4a2e1a90

    def __init__(self) -> None:
        """Create Url helper object."""
        self.__options = {
            "showId": 1,
            "showPermit": 1,
            "showCoordinates": 1,
            "showInformation": 0,
            "showPrimaryStar": 0,
            "includeHidden": 0,
        }
        self.__systems_url = "https://www.edsm.net/api-v1/"
        self.__system_url = "https://www.edsm.net/api-system-v1/"

    @property
    def options(self) -> str:
        """Get url options string."""
        out: str = ""
        for key, value in self.__options.items():
            out += f"&{key}={value}"
        return out

    def bodies_url(self, ssystem: StarsSystem) -> str:
        """Return proper API url for getting bodies information data."""
        if not isinstance(ssystem, StarsSystem):
            raise Raise.error(
                f"StarsSystem type expected, '{type(ssystem)}' received",
                TypeError,
                self.__class__.__name__,
                inspect.currentframe(),
            )

        if ssystem.address:
            return requote_uri(
                f"{self.__system_url}bodies?systemId={ssystem.address}{self.options}"
            )
        if ssystem.name:
            return requote_uri(
                f"{self.__system_url}bodies?systemName={ssystem.name}{self.options}"
            )
        return ""

    def system_url(self, ssystem: StarsSystem) -> str:
        """Return proper API url for getting system data."""
        if not isinstance(ssystem, StarsSystem):
            raise Raise.error(
                f"StarsSystem type expected, '{type(ssystem)}' received",
                TypeError,
                self.__class__.__name__,
                inspect.currentframe(),
            )

        if ssystem.name:
            return requote_uri(
                f"{self.__systems_url}system?systemName={ssystem.name}{self.options}"
            )
        return ""

    def radius_url(self, ssystem: StarsSystem, radius: int) -> str:
        """Return proper API url for getting systems data in radius."""
        if not isinstance(ssystem, StarsSystem):
            raise Raise.error(
                f"StarsSystem type expected, '{type(ssystem)}' received",
                TypeError,
                self.__class__.__name__,
                inspect.currentframe(),
            )
        if not isinstance(radius, int):
            radius = 50
        else:
            if radius < 5:
                radius = 5
            elif radius > 100:
                radius = 100

        if ssystem.name:
            return requote_uri(
                f"{self.__systems_url}sphere-systems?systemName={ssystem.name}&radius={radius}{self.options}"
            )
        return ""

    def cube_url(self, ssystem: StarsSystem, size: int) -> str:
        """Return proper API url for getting systems data in radius."""
        if not isinstance(ssystem, StarsSystem):
            raise Raise.error(
                f"StarsSystem type expected, '{type(ssystem)}' received",
                TypeError,
                self.__class__.__name__,
                inspect.currentframe(),
            )
        if not isinstance(size, int):
            size = 100
        else:
            if size < 10:
                size = 10
            elif size > 200:
                size = 200

        if ssystem.name:
            return requote_uri(
                f"{self.__systems_url}cube-systems?systemName={ssystem.name}&size={size}{self.options}"
            )
        return ""

    def system_query(self, ssystem: StarsSystem) -> Optional[Dict]:
        """Return result of query for system data."""
        if not isinstance(ssystem, StarsSystem):
            raise Raise.error(
                f"StarsSystem type expected, '{type(ssystem)}' received",
                TypeError,
                self.__class__.__name__,
                inspect.currentframe(),
            )
        url: str = self.system_url(ssystem)
        if not url:
            return None

        try:
            response: requests.Response = requests.get(url, timeout=30)
            if response.status_code != 200:
                print(f"Error calling API for system data: {response.status_code}")
                return None
            return json.loads(response.text)
        except Exception as ex:
            print(ex)
        return None

    def url_query(self, url: str) -> List[Dict[str, Any]]:
        """Return result of query for url."""
        out = []
        if not url:
            return out

        try:
            response: requests.Response = requests.get(url, timeout=60)
            if response.status_code != 200:
                print(f"Error calling API for EDSM data: {response.status_code}")
            else:
                out = json.loads(response.text)
        except Exception as ex:
            print(ex)
        return out


class Numbers(NoDynamicAttributes):
    """Numbers tool."""

    def is_float(self, element: Any) -> bool:
        """Check, if element is proper float variable."""
        if element is None:
            return False
        try:
            float(element)
            return True
        except ValueError:
            return False


class AlgTsp(Ialg, BLogClient, NoDynamicAttributes):
    """Travelling salesman problem."""

<<<<<<< HEAD
    __data = None
    __final = None
    __jumprange = None
    __math = None
    __pluginname = None
    __tmp = None
=======
    __pluginname: str = None  # type: ignore
    __math: Euclid = None  # type: ignore
    __data: List[StarsSystem] = None  # type: ignore
    __tmp: List[Any] = None  # type: ignore
    __jumprange: int = None  # type: ignore
    __final: List[StarsSystem] = None  # type: ignore
>>>>>>> 4a2e1a90

    def __init__(
        self,
        start: StarsSystem,
        systems: List[StarsSystem],
        jumprange: int,
        log_queue: Optional[Union[Queue, SimpleQueue]],
        euclid_alg: Euclid,
        plugin_name: str,
    ) -> None:
        """Construct instance object.

        params:
        start: StarsSystem - object with starting position.
        systems: list(StarsSystem,...) - list with point of interest to visit
        jumprange: int - jumprange in ly
        log_queue: queue for LogClient
        euclid_alg: Euclid - object of initialized vectors class
        plugin_name: str - name of plugin for debug log
        """
        self.__pluginname = plugin_name
        # init log subsystem
        if isinstance(log_queue, (Queue, SimpleQueue)):
            self.logger = LogClient(log_queue)
        else:
            raise Raise.error(
                f"Queue or SimpleQueue type expected, '{type(log_queue)}' received.",
                TypeError,
                self.__class__.__name__,
                inspect.currentframe(),
            )
        # Euclid's algorithm for calculating the length of vectors
        if isinstance(euclid_alg, Euclid):
            self.__math = euclid_alg
        else:
            raise Raise.error(
                f"Euclid type expected, '{type(euclid_alg)}' received",
                TypeError,
                self.__class__.__name__,
                inspect.currentframe(),
            )
        if isinstance(jumprange, int):
            self.__jumprange = jumprange
        else:
            raise Raise.error(
                f"Int type expected, '{type(jumprange)}' received",
                TypeError,
                self.__class__.__name__,
                inspect.currentframe(),
            )
        if not isinstance(start, StarsSystem):
            raise Raise.error(
                f"StarsSystem type expected, '{type(start)}' received.",
                TypeError,
                self.__class__.__name__,
                inspect.currentframe(),
            )
        if not isinstance(systems, list):
            raise Raise.error(
                f"list type expected, '{type(systems)}' received.",
                TypeError,
                self.__class__.__name__,
                inspect.currentframe(),
            )
        self.debug(inspect.currentframe(), "Initialize dataset")

        self.__data = []
        self.__tmp = []
        self.__final = []
        self.__data.append(start)
        for item in systems:
            self.__data.append(item)

    def run(self) -> None:
        """Run algorithm."""
        # stage 1: generate a cost table
        self.__stage_1_costs()
        # stage 2: search the solution
        self.__stage_2_solution()
        # finalize
        self.__final_update()

    def __stage_1_costs(self) -> None:
        """Stage 1: generate a cost table."""
        count: int = len(self.__data)
        for idx in range(count):
            self.__tmp.append([])
            for idx2 in range(count):
                self.__tmp[idx].append(
                    self.__math.distance(
                        self.__data[idx].star_pos, self.__data[idx2].star_pos
                    )
                )
        self.debug(inspect.currentframe(), f"{self.__tmp}")

    def __stage_2_solution(self) -> None:
        """Stage 2: search the solution."""
        out: List[Any] = []
        vertex: List[int] = []
        start: int = 0
        for i in range(len(self.__data)):
            if i != start:
                vertex.append(i)
        # store minimum weight Hamilto Cycle
        min_path: float = float(maxsize)
        next_permutation = permutations(vertex)

        for i in next_permutation:
            # store current Path weight
            current_pathweight: float = 0.0
            # compute current path weight
            k: int = start
            for j in i:
                current_pathweight += self.__tmp[k][j]
                k = j
            current_pathweight += self.__tmp[k][start]

            # update minimum
            if min_path > current_pathweight:
                out = [current_pathweight, i]
                min_path = current_pathweight

        # best solution
        if self.logger:
            self.logger.debug = f"DATA: {self.__data}"
        if self.logger:
            self.logger.debug = f"PATH: {out}"
        # add start system as first
        self.__tmp = [0]
        # and merge with output
        self.__tmp.extend(list(out[1]))

    def __final_update(self) -> None:
        """Build final dataset."""
        self.__final = []
        dsum = 0
        if self.logger:
            self.logger.debug = f"TMP: {self.__tmp}"
        for idx in range(1, len(self.__tmp)):
            system = self.__data[self.__tmp[idx]]
            system.data["distance"] = self.__math.distance(
                self.__data[self.__tmp[idx - 1]].star_pos,
                self.__data[self.__tmp[idx]].star_pos,
            )
            dsum += system.data["distance"]
            self.__final.append(system)
<<<<<<< HEAD
        self.logger.debug = f"FINAL Distance: {dsum:.2f} ly"
        self.logger.debug = f"INPUT: {self.__data}"
        self.logger.debug = f"OUTPUT: {self.__final}"

    def debug(self, currentframe: FrameType, message: str = "") -> None:
        """Build debug message."""
        pname = f"{self.__pluginname}"
        cname = f"{self._c_name}"
        mname = f"{currentframe.f_code.co_name}"
        if message != "":
            message = f": {message}"
        self.logger.debug = f"{pname}->{cname}.{mname}{message}"

    @property
    def get_final(self) -> list:
        """Return final data."""
        return self.__final


class AlgGenetic(IAlg, BLogClient):
    """Genetic algorithm solving the problem of finding the best path."""

    __count = None
    __data = None
    __final = None
    __jumprange = None
    __math = None
    __pluginname = None
    __tmp = None

    def __init__(
        self,
        start: StarsSystem,
        systems: List[StarsSystem],
        jumprange: int,
        log_queue: Queue,
        euclid_alg: Euclid,
        plugin_name: str,
    ) -> None:
        """Construct instance object.

        params:
        start: StarsSystem - object with starting position.
        systems: list(StarsSystem,...) - list with point of interest to visit
        jumprange: int - jumprange in ly
        log_queue: queue for LogClient
        euclid_alg: Euclid - object of initialized vectors class
        plugin_name: str - name of plugin for debug log
        """
        self.__count: int = 100
        self.__pluginname = plugin_name
        # init log subsystem
        if isinstance(log_queue, Queue):
            self.logger = LogClient(log_queue)
        else:
            raise Raise.error(
                f"Queue type expected, '{type(log_queue)}' received.",
                TypeError,
                self._c_name,
                currentframe(),
            )
        # Euclid's algorithm for calculating the length of vectors
        if isinstance(euclid_alg, Euclid):
            self.__math = euclid_alg
        else:
            raise Raise.error(
                f"Euclid type expected, '{type(euclid_alg)}' received",
                TypeError,
                self._c_name,
                currentframe(),
            )
        if isinstance(jumprange, int):
            self.__jumprange = jumprange
        else:
            raise Raise.error(
                f"Int type expected, '{type(jumprange)}' received",
                TypeError,
                self._c_name,
                currentframe(),
            )
        if not isinstance(start, StarsSystem):
            raise Raise.error(
                f"StarsSystem type expected, '{type(start)}' received.",
                TypeError,
                self._c_name,
                currentframe(),
            )
        if not isinstance(systems, list):
            raise Raise.error(
                f"list type expected, '{type(systems)}' received.",
                TypeError,
                self._c_name,
                currentframe(),
            )
        self.debug(currentframe(), "Initialize dataset")

        self.__data = []
        self.__tmp = []
        self.__final = []
        self.__data.append(start)
        for item in systems:
            self.__data.append(item)

    def run(self) -> None:
        """Run algorithm."""
        # stage 1: generate a starting population
        self.__stage_1_generator()
        count = 0
        while count < self.__count:
            count += 1
            # stage 2: crossing
            start = 1
            end = len(self.__tmp) - 2
            while start < end:
                self.__stage_2_crossing(start, end)
                start += 1
                end -= 1
            # stage 3: mutating
            end = len(self.__tmp)
            for _ in range(0, end):
                self.__stage_3_mutating(random.randrange(0, end))
            # stage 4: sorting
            self.__tmp = sorted(self.__tmp, key=itemgetter(0))
            # stage 5: removing bad
            self.__stage_5_remove_bad()
        self.__final_update()

    def __stage_1_generator(self) -> None:
        """Generate a starting population."""
        count = len(self.__data)
        items = int(count * self.__count)
        for _ in range(items):
            tmp = []
            # first item is path length
            tmp.append(0)
            # second item is start system idx in self__data
            tmp.append([0, 0.0])
            rand = [*range(1, count)]
            # self.logger.debug = f"rand: {rand}"
            # randomize data
            random.shuffle(rand)
            # self.logger.debug = f"random rand: {rand}"
            # create dataset
            for idx in rand:
                tmp.append([idx, 0.0])
            # self.logger.debug = f"tmp: {tmp}"
            tmp = self.__compute_path_length(tmp)
            # self.logger.debug = f"tmp: {tmp}"
            # add to population list
            self.__tmp.append(tmp)

    def __stage_2_crossing(self, start: int, end: int) -> None:
        """Stage 2: crossing."""
        # self.logger.debug = f"Start[{start}]: {self.__tmp[start]}"
        # self.logger.debug = f"End[{end}]: {self.__tmp[end]}"
        tmp = []
        # first item is path length
        tmp.append(0)
        # second item is start system idx in self__data
        tmp.append([0, 0.0])
        # [total path, [start system], [first point], ...]
        for idx in range(2, len(self.__tmp[end])):
            if idx < int((len(self.__tmp[end]) + 2) / 2):
                tmp.append(copy.deepcopy(self.__tmp[end][idx]))
        for idx in range(2, len(self.__tmp[start])):
            test = True
            for idx2 in range(2, len(tmp)):
                if self.__tmp[start][idx][0] == tmp[idx2][0]:
                    test = False
            if test:
                tmp.append(copy.deepcopy(self.__tmp[start][idx]))
        tmp = self.__compute_path_length(tmp)
        self.__tmp.append(tmp)

    def __stage_3_mutating(self, start: int) -> None:
        """Stage 3: mutating."""
        first = random.randrange(2, len(self.__tmp[start]))
        second = random.randrange(2, len(self.__tmp[start]))
        while first == second:
            second = random.randrange(2, len(self.__tmp[start]))

        tmp = copy.deepcopy(self.__tmp[start])
        # self.logger.debug = f"TMP-in: {tmp}"
        ifirst = tmp[first]
        tmp[first] = tmp[second]
        tmp[second] = ifirst
        tmp = self.__compute_path_length(tmp)
        # self.logger.debug = f"TMP-out: {tmp}"

        self.__tmp.append(tmp)

    def __stage_5_remove_bad(self) -> None:
        """Stage 5: remove the worst results."""
        count = len(self.__data)
        items = int(count * 2)
        tmp = []
        for idx in range(items):
            tmp.append(copy.deepcopy(self.__tmp[idx]))
        self.__tmp = None
        self.__tmp = tmp

    def __compute_path_length(self, arg: list, flag: bool = False) -> list:
        """Compute path length."""
        # compute partial path length
        for idx in range(2, len(arg)):
            distance = self.__math.distance(
                self.__data[arg[idx - 1][0]].star_pos,
                self.__data[arg[idx][0]].star_pos,
            )
            if not flag:
                if distance > self.__jumprange:
                    distance = distance * 10
            arg[idx][1] = distance
        # compute total path length
        for idx in range(2, len(arg)):
            arg[0] += arg[idx][1]
        # self.logger.debug = f"arg: {arg}"
        return arg

    def __final_update(self) -> None:
        """Build final dataset."""
        self.__final = []
        dsum = 0
        print(self.__tmp[0])
        self.__tmp[0][0] = 0
        self.__tmp[0] = self.__compute_path_length(self.__tmp[0], True)
        print(self.__tmp[0])
        for idx in range(2, len(self.__tmp[0])):
            self.logger.debug = f"FINAL: {idx} -> {self.__tmp[0][idx]}"
            system = self.__data[self.__tmp[0][idx][0]]
            system.data["distance"] = self.__tmp[0][idx][1]
            dsum += system.data["distance"]
            self.__final.append(system)
        self.logger.debug = f"FINAL Distance: {dsum:.2f} ly"
        self.logger.debug = f"INPUT: {self.__data}"
        self.logger.debug = f"OUTPUT: {self.__final}"

    def debug(self, currentframe: FrameType, message: str = "") -> None:
=======
        if self.logger:
            self.logger.debug = f"FINAL Distance: {dsum:.2f} ly"
        if self.logger:
            self.logger.debug = f"INPUT: {self.__data}"
        if self.logger:
            self.logger.debug = f"OUTPUT: {self.__final}"

    def debug(self, currentframe: Optional[FrameType], message: str = "") -> None:
>>>>>>> 4a2e1a90
        """Build debug message."""
        pname: str = f"{self.__pluginname}"
        cname: str = f"{self.__class__.__name__}"
        mname: str = f"{currentframe.f_code.co_name}" if currentframe else ""
        if message != "":
            message = f": {message}"
        if self.logger:
            self.logger.debug = f"{pname}->{cname}.{mname}{message}"

    @property
    def get_final(self) -> List[StarsSystem]:
        """Return final data."""
        return self.__final


class AlgGenetic(Ialg, BLogClient, NoDynamicAttributes):
    """Genetic algorithm solving the problem of finding the best path."""

<<<<<<< HEAD
    __crossover_rate = None
    __final = None
    __generations = None
    __math = None
    __max_distance = None
    __mutation_rate = None
    __pluginname = None
    __points = None
    __population_size = None
    __start_point = None
=======
    __pluginname: str = None  # type: ignore
    __math: Euclid = None  # type: ignore
    __final: List[StarsSystem] = None  # type: ignore

    __points: List[StarsSystem] = None  # type: ignore
    __start_point: StarsSystem = None  # type: ignore
    __max_distance: int = None  # type: ignore
    __population_size: int = None  # type: ignore
    __generations: int = None  # type: ignore
    __mutation_rate: float = None  # type: ignore
    __crossover_rate: float = None  # type: ignore
>>>>>>> 4a2e1a90

    def __init__(
        self,
        start: StarsSystem,
        systems: List[StarsSystem],
        jumprange: int,
        log_queue: Optional[Union[Queue, SimpleQueue]],
        euclid_alg: Euclid,
        plugin_name: str,
    ) -> None:
        """Construct instance object.

        params:
        start: StarsSystem - object with starting position.
        systems: list(StarsSystem,...) - list with point of interest to visit
        jumprange: int - jumprange in ly
        log_queue: queue for LogClient
        euclid_alg: Euclid - object of initialized vectors class
        plugin_name: str - name of plugin for debug log
        """

        self.__pluginname = plugin_name
        # init log subsystem
        if isinstance(log_queue, (Queue, SimpleQueue)):
            self.logger = LogClient(log_queue)
        else:
            raise Raise.error(
                f"Queue or SimpleQueue type expected, '{type(log_queue)}' received.",
                TypeError,
                self.__class__.__name__,
                inspect.currentframe(),
            )
        # Euclid's algorithm for calculating the length of vectors
        if isinstance(euclid_alg, Euclid):
            self.__math = euclid_alg
        else:
            raise Raise.error(
                f"Euclid type expected, '{type(euclid_alg)}' received",
                TypeError,
                self.__class__.__name__,
                inspect.currentframe(),
            )
        if isinstance(jumprange, int):
            self.__max_distance = jumprange
        else:
            raise Raise.error(
                f"Int type expected, '{type(jumprange)}' received",
                TypeError,
                self.__class__.__name__,
                inspect.currentframe(),
            )
        if not isinstance(start, StarsSystem):
            raise Raise.error(
                f"StarsSystem type expected, '{type(start)}' received.",
                TypeError,
                self.__class__.__name__,
                inspect.currentframe(),
            )
        if not isinstance(systems, list):
            raise Raise.error(
                f"list type expected, '{type(systems)}' received.",
                TypeError,
                self.__class__.__name__,
                inspect.currentframe(),
            )
        self.debug(inspect.currentframe(), "Initialize dataset")

        self.__points = systems
        self.__start_point = start
        self.__population_size = 100
        self.__generations = 100
        self.__mutation_rate = 0.05
        self.__crossover_rate = 0.4

    def __generate_individual(self) -> List[StarsSystem]:
        individual: List[StarsSystem] = [self.__start_point]
        remaining_points: List[StarsSystem] = self.__points.copy()
        while remaining_points:
            closest_point: StarsSystem = min(
                remaining_points,
                key=lambda point: self.__math.distance(
                    individual[-1].star_pos, point.star_pos
                ),
            )
            if (
                self.__math.distance(individual[-1].star_pos, closest_point.star_pos)
                > self.__max_distance
            ):
                break
            individual.append(closest_point)
            remaining_points.remove(closest_point)
        return individual

    def __generate_population(self) -> List[List[StarsSystem]]:
        population: List[List[StarsSystem]] = []
        for _ in range(self.__population_size):
            population.append(self.__generate_individual())
        return population

    def __get_fitness(self, individual: List[StarsSystem]) -> float:
        distance: float = 0
        for i in range(len(individual) - 1):
            distance += self.__math.distance(
                individual[i].star_pos, individual[i + 1].star_pos
            )
        return 1 / distance if distance > 0 else float("inf")

    def __select_parents(
        self, population: List[List[StarsSystem]]
    ) -> Tuple[List[StarsSystem], List[StarsSystem]]:
        parent1: List[StarsSystem]
        parent2: List[StarsSystem]
        parent1, parent2 = random.choices(
            population,
            weights=[self.__get_fitness(individual) for individual in population],
            k=2,
        )
        return parent1, parent2

    def __crossover(
        self, parent1: List[StarsSystem], parent2: List[StarsSystem]
    ) -> List[StarsSystem]:
        if random.random() > self.__crossover_rate:
            return parent1
        crossover_point: int = random.randint(1, len(parent1) - 2)
        child: List[StarsSystem] = parent1[:crossover_point] + [
            point for point in parent2 if point not in parent1[:crossover_point]
        ]
        return child

    def __mutate(self, individual: List[StarsSystem]) -> List[StarsSystem]:
        mutation_point1: int
        mutation_point2: int
        if random.random() > self.__mutation_rate:
            return individual
        mutation_point1, mutation_point2 = random.sample(
            range(1, len(individual) - 1), 2
        )
        individual[mutation_point1], individual[mutation_point2] = (
            individual[mutation_point2],
            individual[mutation_point1],
        )
        return individual

    def __evolve(self) -> List[StarsSystem]:
        population: List[List[StarsSystem]] = self.__generate_population()
        best_individual: List[StarsSystem] = None  # type: ignore
        for i in range(self.__generations):
            fitnesses: List[float] = [
                self.__get_fitness(individual) for individual in population
            ]
            best_individual = population[fitnesses.index(max(fitnesses))]
            if len(best_individual) == len(self.__points) + 1:
                break
            new_population: List[List[StarsSystem]] = [best_individual]
            while len(new_population) < self.__population_size:
                parent1: List[StarsSystem]
                parent2: List[StarsSystem]
                child: List[StarsSystem]
                parent1, parent2 = self.__select_parents(population)
                child = self.__crossover(parent1, parent2)
                child = self.__mutate(child)
                new_population.append(child)
            population = new_population
        return best_individual

    def run(self) -> None:
        """Run algorithm."""
        self.__final = self.__evolve()
        self.__final.remove(self.__start_point)
        # update distance
        dsum: float = 0.0
        start: StarsSystem = self.__start_point
        for item in self.__final:
            end: StarsSystem = item
            end.data["distance"] = self.__math.distance(start.star_pos, end.star_pos)
            dsum += end.data["distance"]
            start = end
        if self.logger:
            self.logger.debug = f"FINAL Distance: {dsum:.2f} ly"

    def debug(self, currentframe: Optional[FrameType], message: str = "") -> None:
        """Build debug message."""
        pname: str = f"{self.__pluginname}"
        cname: str = f"{self.__class__.__name__}"
        mname: str = f"{currentframe.f_code.co_name}" if currentframe else ""
        if message != "":
            message = f": {message}"
        if self.logger:
            self.logger.debug = f"{pname}->{cname}.{mname}{message}"

    @property
    def get_final(self) -> List[StarsSystem]:
        """Return final data."""
        return self.__final


# #[EOF]#######################################################################<|MERGE_RESOLUTION|>--- conflicted
+++ resolved
@@ -34,15 +34,9 @@
     Class for serving HTTP/HTTPS requests.
     """
 
-<<<<<<< HEAD
-    __options = None
-    __system_url = None
-    __systems_url = None
-=======
     __options: Dict[str, int] = None  # type: ignore
     __systems_url: str = None  # type: ignore
     __system_url: str = None  # type: ignore
->>>>>>> 4a2e1a90
 
     def __init__(self) -> None:
         """Create Url helper object."""
@@ -204,21 +198,12 @@
 class AlgTsp(Ialg, BLogClient, NoDynamicAttributes):
     """Travelling salesman problem."""
 
-<<<<<<< HEAD
-    __data = None
-    __final = None
-    __jumprange = None
-    __math = None
-    __pluginname = None
-    __tmp = None
-=======
     __pluginname: str = None  # type: ignore
     __math: Euclid = None  # type: ignore
     __data: List[StarsSystem] = None  # type: ignore
     __tmp: List[Any] = None  # type: ignore
     __jumprange: int = None  # type: ignore
     __final: List[StarsSystem] = None  # type: ignore
->>>>>>> 4a2e1a90
 
     def __init__(
         self,
@@ -365,246 +350,6 @@
             )
             dsum += system.data["distance"]
             self.__final.append(system)
-<<<<<<< HEAD
-        self.logger.debug = f"FINAL Distance: {dsum:.2f} ly"
-        self.logger.debug = f"INPUT: {self.__data}"
-        self.logger.debug = f"OUTPUT: {self.__final}"
-
-    def debug(self, currentframe: FrameType, message: str = "") -> None:
-        """Build debug message."""
-        pname = f"{self.__pluginname}"
-        cname = f"{self._c_name}"
-        mname = f"{currentframe.f_code.co_name}"
-        if message != "":
-            message = f": {message}"
-        self.logger.debug = f"{pname}->{cname}.{mname}{message}"
-
-    @property
-    def get_final(self) -> list:
-        """Return final data."""
-        return self.__final
-
-
-class AlgGenetic(IAlg, BLogClient):
-    """Genetic algorithm solving the problem of finding the best path."""
-
-    __count = None
-    __data = None
-    __final = None
-    __jumprange = None
-    __math = None
-    __pluginname = None
-    __tmp = None
-
-    def __init__(
-        self,
-        start: StarsSystem,
-        systems: List[StarsSystem],
-        jumprange: int,
-        log_queue: Queue,
-        euclid_alg: Euclid,
-        plugin_name: str,
-    ) -> None:
-        """Construct instance object.
-
-        params:
-        start: StarsSystem - object with starting position.
-        systems: list(StarsSystem,...) - list with point of interest to visit
-        jumprange: int - jumprange in ly
-        log_queue: queue for LogClient
-        euclid_alg: Euclid - object of initialized vectors class
-        plugin_name: str - name of plugin for debug log
-        """
-        self.__count: int = 100
-        self.__pluginname = plugin_name
-        # init log subsystem
-        if isinstance(log_queue, Queue):
-            self.logger = LogClient(log_queue)
-        else:
-            raise Raise.error(
-                f"Queue type expected, '{type(log_queue)}' received.",
-                TypeError,
-                self._c_name,
-                currentframe(),
-            )
-        # Euclid's algorithm for calculating the length of vectors
-        if isinstance(euclid_alg, Euclid):
-            self.__math = euclid_alg
-        else:
-            raise Raise.error(
-                f"Euclid type expected, '{type(euclid_alg)}' received",
-                TypeError,
-                self._c_name,
-                currentframe(),
-            )
-        if isinstance(jumprange, int):
-            self.__jumprange = jumprange
-        else:
-            raise Raise.error(
-                f"Int type expected, '{type(jumprange)}' received",
-                TypeError,
-                self._c_name,
-                currentframe(),
-            )
-        if not isinstance(start, StarsSystem):
-            raise Raise.error(
-                f"StarsSystem type expected, '{type(start)}' received.",
-                TypeError,
-                self._c_name,
-                currentframe(),
-            )
-        if not isinstance(systems, list):
-            raise Raise.error(
-                f"list type expected, '{type(systems)}' received.",
-                TypeError,
-                self._c_name,
-                currentframe(),
-            )
-        self.debug(currentframe(), "Initialize dataset")
-
-        self.__data = []
-        self.__tmp = []
-        self.__final = []
-        self.__data.append(start)
-        for item in systems:
-            self.__data.append(item)
-
-    def run(self) -> None:
-        """Run algorithm."""
-        # stage 1: generate a starting population
-        self.__stage_1_generator()
-        count = 0
-        while count < self.__count:
-            count += 1
-            # stage 2: crossing
-            start = 1
-            end = len(self.__tmp) - 2
-            while start < end:
-                self.__stage_2_crossing(start, end)
-                start += 1
-                end -= 1
-            # stage 3: mutating
-            end = len(self.__tmp)
-            for _ in range(0, end):
-                self.__stage_3_mutating(random.randrange(0, end))
-            # stage 4: sorting
-            self.__tmp = sorted(self.__tmp, key=itemgetter(0))
-            # stage 5: removing bad
-            self.__stage_5_remove_bad()
-        self.__final_update()
-
-    def __stage_1_generator(self) -> None:
-        """Generate a starting population."""
-        count = len(self.__data)
-        items = int(count * self.__count)
-        for _ in range(items):
-            tmp = []
-            # first item is path length
-            tmp.append(0)
-            # second item is start system idx in self__data
-            tmp.append([0, 0.0])
-            rand = [*range(1, count)]
-            # self.logger.debug = f"rand: {rand}"
-            # randomize data
-            random.shuffle(rand)
-            # self.logger.debug = f"random rand: {rand}"
-            # create dataset
-            for idx in rand:
-                tmp.append([idx, 0.0])
-            # self.logger.debug = f"tmp: {tmp}"
-            tmp = self.__compute_path_length(tmp)
-            # self.logger.debug = f"tmp: {tmp}"
-            # add to population list
-            self.__tmp.append(tmp)
-
-    def __stage_2_crossing(self, start: int, end: int) -> None:
-        """Stage 2: crossing."""
-        # self.logger.debug = f"Start[{start}]: {self.__tmp[start]}"
-        # self.logger.debug = f"End[{end}]: {self.__tmp[end]}"
-        tmp = []
-        # first item is path length
-        tmp.append(0)
-        # second item is start system idx in self__data
-        tmp.append([0, 0.0])
-        # [total path, [start system], [first point], ...]
-        for idx in range(2, len(self.__tmp[end])):
-            if idx < int((len(self.__tmp[end]) + 2) / 2):
-                tmp.append(copy.deepcopy(self.__tmp[end][idx]))
-        for idx in range(2, len(self.__tmp[start])):
-            test = True
-            for idx2 in range(2, len(tmp)):
-                if self.__tmp[start][idx][0] == tmp[idx2][0]:
-                    test = False
-            if test:
-                tmp.append(copy.deepcopy(self.__tmp[start][idx]))
-        tmp = self.__compute_path_length(tmp)
-        self.__tmp.append(tmp)
-
-    def __stage_3_mutating(self, start: int) -> None:
-        """Stage 3: mutating."""
-        first = random.randrange(2, len(self.__tmp[start]))
-        second = random.randrange(2, len(self.__tmp[start]))
-        while first == second:
-            second = random.randrange(2, len(self.__tmp[start]))
-
-        tmp = copy.deepcopy(self.__tmp[start])
-        # self.logger.debug = f"TMP-in: {tmp}"
-        ifirst = tmp[first]
-        tmp[first] = tmp[second]
-        tmp[second] = ifirst
-        tmp = self.__compute_path_length(tmp)
-        # self.logger.debug = f"TMP-out: {tmp}"
-
-        self.__tmp.append(tmp)
-
-    def __stage_5_remove_bad(self) -> None:
-        """Stage 5: remove the worst results."""
-        count = len(self.__data)
-        items = int(count * 2)
-        tmp = []
-        for idx in range(items):
-            tmp.append(copy.deepcopy(self.__tmp[idx]))
-        self.__tmp = None
-        self.__tmp = tmp
-
-    def __compute_path_length(self, arg: list, flag: bool = False) -> list:
-        """Compute path length."""
-        # compute partial path length
-        for idx in range(2, len(arg)):
-            distance = self.__math.distance(
-                self.__data[arg[idx - 1][0]].star_pos,
-                self.__data[arg[idx][0]].star_pos,
-            )
-            if not flag:
-                if distance > self.__jumprange:
-                    distance = distance * 10
-            arg[idx][1] = distance
-        # compute total path length
-        for idx in range(2, len(arg)):
-            arg[0] += arg[idx][1]
-        # self.logger.debug = f"arg: {arg}"
-        return arg
-
-    def __final_update(self) -> None:
-        """Build final dataset."""
-        self.__final = []
-        dsum = 0
-        print(self.__tmp[0])
-        self.__tmp[0][0] = 0
-        self.__tmp[0] = self.__compute_path_length(self.__tmp[0], True)
-        print(self.__tmp[0])
-        for idx in range(2, len(self.__tmp[0])):
-            self.logger.debug = f"FINAL: {idx} -> {self.__tmp[0][idx]}"
-            system = self.__data[self.__tmp[0][idx][0]]
-            system.data["distance"] = self.__tmp[0][idx][1]
-            dsum += system.data["distance"]
-            self.__final.append(system)
-        self.logger.debug = f"FINAL Distance: {dsum:.2f} ly"
-        self.logger.debug = f"INPUT: {self.__data}"
-        self.logger.debug = f"OUTPUT: {self.__final}"
-
-    def debug(self, currentframe: FrameType, message: str = "") -> None:
-=======
         if self.logger:
             self.logger.debug = f"FINAL Distance: {dsum:.2f} ly"
         if self.logger:
@@ -613,7 +358,6 @@
             self.logger.debug = f"OUTPUT: {self.__final}"
 
     def debug(self, currentframe: Optional[FrameType], message: str = "") -> None:
->>>>>>> 4a2e1a90
         """Build debug message."""
         pname: str = f"{self.__pluginname}"
         cname: str = f"{self.__class__.__name__}"
@@ -632,18 +376,6 @@
 class AlgGenetic(Ialg, BLogClient, NoDynamicAttributes):
     """Genetic algorithm solving the problem of finding the best path."""
 
-<<<<<<< HEAD
-    __crossover_rate = None
-    __final = None
-    __generations = None
-    __math = None
-    __max_distance = None
-    __mutation_rate = None
-    __pluginname = None
-    __points = None
-    __population_size = None
-    __start_point = None
-=======
     __pluginname: str = None  # type: ignore
     __math: Euclid = None  # type: ignore
     __final: List[StarsSystem] = None  # type: ignore
@@ -655,7 +387,6 @@
     __generations: int = None  # type: ignore
     __mutation_rate: float = None  # type: ignore
     __crossover_rate: float = None  # type: ignore
->>>>>>> 4a2e1a90
 
     def __init__(
         self,
