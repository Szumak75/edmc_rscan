# -*- coding: UTF-8 -*-
"""
  Author:  Jacek 'Szumak' Kotlarski --<szumak@virthost.pl>
  Created: 19.12.2023

  Purpose: system search class.
"""

import inspect
import json
from queue import Queue, SimpleQueue
from threading import Event, Thread
from typing import Any, Dict, List, Optional, Union
from types import FrameType

<<<<<<< HEAD
from jsktoolbox.raisetool import Raise
from jsktoolbox.libs.base_th import ThBaseObject

=======
>>>>>>> 4a2e1a90
from rscan_libs.cartesianmath import Euclid
from rscan_libs.data import RscanData
from rscan_libs.base_log import BLogClient
from jsktoolbox.raisetool import Raise
from rscan_libs.stars import StarsSystem
from rscan_libs.system import LogClient
from rscan_libs.tools import AlgGenetic, AlgTsp, Numbers, Url


class ThSystemSearch(Thread, ThBaseObject, BLogClient):
    """Thread system search engine."""

    __data = None
    __found = None
    __math = None
    __parent = None
    __radius = None
    __start_system = None

    def __init__(
        self,
        parent,
        log_queue: Union[Queue, SimpleQueue],
        data: RscanData,
        euclid_alg: Euclid,
    ) -> None:
        """Create object instance of class."""
<<<<<<< HEAD
        Thread.__init__(self, name=self._c_name)
        self._stop_event = Event()
=======
        Thread.__init__(self, name=self.__class__.__name__)
        self.__stop_event = Event()
>>>>>>> 4a2e1a90
        # init log subsystem
        if not isinstance(log_queue, (Queue, SimpleQueue)):
            raise Raise.error(
                f"Queue or SimpleQueue type expected, '{type(log_queue)}' received.",
                TypeError,
                self.__class__.__name__,
                inspect.currentframe(),
            )
        self.logger = LogClient(log_queue)

        if not isinstance(data, RscanData):
            raise Raise.error(
                f"RscanData type expected, '{type(data)}' received",
                TypeError,
                self.__class__.__name__,
                inspect.currentframe(),
            )
        self.__data: RscanData = data
        self.debug(inspect.currentframe(), f"{self.__data}")

        # Euclid's algorithm for calculating the length of vectors
<<<<<<< HEAD
        if isinstance(euclid_alg, Euclid):
            self.__math: Euclid = euclid_alg
        else:
=======
        if not isinstance(euclid_alg, Euclid):
>>>>>>> 4a2e1a90
            raise Raise.error(
                f"Euclid type expected, '{type(euclid_alg)}' received",
                TypeError,
                self.__class__.__name__,
                inspect.currentframe(),
            )
        self.__math: Euclid = euclid_alg

        # initialize private variables
        self.__parent = parent
        self.__start_system: StarsSystem = None  # type: ignore
        self.__radius: int = None  # type: ignore
        self.__found: List[StarsSystem] = []

    def run(self) -> None:
        """Run the work."""
<<<<<<< HEAD
        pname = self.__data.pluginname
        cname: str = self._c_name
=======
        pname: str = self.__data.pluginname
        cname: str = self.__class__.__name__
>>>>>>> 4a2e1a90
        self.logger.info = f"{pname}->{cname}: Starting new work..."
        # build radius query
        qurl: Optional[str] = self.__build_radius_query()
        if qurl is None:
            return
        # create query object
        url = Url()
        # quering starts database
        systems: List[Dict[str, Any]] = url.url_query(qurl)
        if self.logger:
            self.logger.debug = f"Systems from JSON: {systems}"
        if not systems:
            return
        # filtering system
        rsystems: Optional[List[StarsSystem]] = self.__buils_radius_systems_list(
            systems
        )
        # self.debug(
        #     inspect.currentframe(),
        #     f"Search result: {systems}"
        # )
        if not rsystems:
            self.status("0 systems found.")
            return
        # tracerouting optimization
        self.status(
            f"{len(systems)} systems found, flight route calculations in progress..."
        )
        systems_out: List[StarsSystem] = self.__flightroute_systems(rsystems)
        self.debug(inspect.currentframe(), f"Search result: {systems_out}")
        # put it into result list
        dsum: float = 0.0
        for item in systems_out:
            dsum += item.data["distance"]
            self.__found.append(item)
        # work done
        self.status(
            f"{len(systems_out)} systems found, calculations done. Final distance: {dsum:.2f} ly"
        )
        self.logger.info = f"{pname}->{cname}: Done."

    def debug(self, currentframe: Optional[FrameType], message: str = "") -> None:
        """Build debug message."""
        pname: str = f"{self.__data.pluginname}"
<<<<<<< HEAD
        cname: str = f"{self._c_name}"
        mname: str = f"{currentframe.f_code.co_name}"
        if message != "":
            message = f": {message}"
        self.logger.debug = f"{pname}->{cname}.{mname}{message}"
=======
        cname: str = f"{self.__class__.__name__}"
        mname: str = f"{currentframe.f_code.co_name}" if currentframe else ""
        if message != "":
            message = f": {message}"
        self.logger.debug = f"{pname}->{cname}.{mname}{message}"
        inspect.currentframe()
>>>>>>> 4a2e1a90

    def status(self, message: Any) -> None:
        """Write message to status bar."""
        self.__parent.status = f"{message}"

    @property
    def stopped(self) -> bool:
        """Get stop event flag."""
        return self._stop_event.isSet()

    def stop(self) -> None:
        """Set stop event."""
        if not self.stopped:
<<<<<<< HEAD
            self.debug(currentframe(), "Stopping event is set now.")
            self._stop_event.set()
=======
            self.debug(inspect.currentframe(), "Stopping event is set now.")
            self.__stop_event.set()
>>>>>>> 4a2e1a90

    @property
    def get_result(self) -> List:
        """Get list of StarsSystem objects."""
        return self.__found

    @property
    def start_system(self) -> StarsSystem:
        """Give me start system for search radius."""
        return self.__start_system

    @start_system.setter
    def start_system(self, value: StarsSystem) -> None:
        if not isinstance(value, StarsSystem):
            raise Raise.error(
                f"StarsSystem type expected, '{type(value)}' received.",
                TypeError,
                self.__class__.__name__,
                inspect.currentframe(),
            )
        self.__start_system: StarsSystem = value

    @property
    def radius(self) -> Optional[int]:
        """Give me radius value for system search from start_system position."""
        return self.__radius

    @radius.setter
    def radius(self, value: Union[int, float]) -> None:
        try:
            self.__radius = int(value)
        except Exception as ex:
            self.debug(inspect.currentframe(), f"Unexpected exception: {ex}")
        if self.radius is None:
            self.logger.warning = "Invalid radius value, set default: 50 ly."
            self.__radius = 50
        elif self.radius > 100:
            self.logger.warning = "Radius too high, set max value: 100 ly."
            self.__radius = 100
        elif self.radius < 5:
            self.logger.warning = "Radius too low, set min value: 5 ly."
            self.__radius = 5
        else:
            self.logger.info = f"Radius is set to: {self.radius} ly."

    def __progress(self, cur: int, systems_count: int) -> None:
        """Set progress status in parent."""
        if systems_count == 0:
            self.status("Found 0 systems")
            return
        self.status(
            f"{systems_count} systems found, analysis progress: {int( cur * 100 / systems_count )} %"
        )

    def __build_radius_query(self) -> Optional[str]:
        """Create URL query for systems data."""
        url = Url()

        # checking needed variables
        if self.start_system is None or self.radius is None:
            raise Raise.error(
                "Needed variables not initialized properly.",
                TypeError,
                self.__class__.__name__,
                inspect.currentframe(),
            )

        # updating data for start system, if needed
        if self.start_system.pos_x is None:
            out = url.system_query(self.start_system)
            self.debug(inspect.currentframe(), f"Start System data: {out}")
            if out:
                self.start_system.update_from_edsm(out)

        return url.radius_url(self.start_system, self.radius)

<<<<<<< HEAD
    def __buils_radius_systems_list(self, systems: list) -> List[StarsSystem]:
        """Build filtered systems list from EDSM API output."""
        out:List[StarsSystem] = []
        # out_body = []
=======
    def __buils_radius_systems_list(
        self, systems: List[Dict[str, Any]]
    ) -> Optional[List[StarsSystem]]:
        """Build filtered systems list from EDSM API output."""
        out: List[StarsSystem] = []
>>>>>>> 4a2e1a90
        systems_count: int = len(systems)
        cur_count = 0
        count = 0
        for item in systems:
            cur_count += 1
            self.__progress(cur_count, systems_count)
            if "bodyCount" in item and item["bodyCount"] is None:
                count += 1
                system = StarsSystem()
                system.update_from_edsm(item)
                system.data["bodies"] = None
                self.debug(
                    inspect.currentframe(),
                    f"EDSM system nr:{count} {system}",
                )
                out.append(system)

<<<<<<< HEAD
        self.logger.info = f"Found {count} systems"
        return out

    def __get_bodies_information(self, system: StarsSystem) -> Dict:
        """Try to get information about system bodies."""
        if not isinstance(system, StarsSystem):
            raise Raise.error(
                f"StarsSystem type expected, '{type(system)}' received",
                TypeError,
                self._c_name,
                currentframe(),
            )
        url = Url()
        out_url = url.bodies_url(system)
        if not out_url:
            return {}
        # quering EDSM
        out = url.url_query(out_url)
        if out is None:
            return {}
=======
        if self.logger:
            self.logger.info = f"Found {count} systems"
>>>>>>> 4a2e1a90
        return out

    # def __get_bodies_information(self, system: StarsSystem) -> Optional[Dict]:
    #     """Try to get information about system bodies."""
    #     if not isinstance(system, StarsSystem):
    #         raise Raise.error(
    #             f"StarsSystem type expected, '{type(system)}' received",
    #             TypeError,
    #             self.__class__.__name__,
    #             inspect.currentframe(),
    #         )
    #     url = Url()
    #     out_url: str = url.bodies_url(system)
    #     if not out_url:
    #         return {}
    #     # quering EDSM
    #     out: List[Dict[str, Any]] = url.url_query(out_url)
    #     if out is None:
    #         return {}
    #     return out

    def __flightroute_systems(self, systems: List[StarsSystem]) -> List[StarsSystem]:
        """Try to find the optimal order of flight."""
        jump = 50
        out: List[StarsSystem] = []
        if self.__data.jumprange is not None:
            jump: int = int(self.__data.jumprange) - 4
        if len(systems) > 10:
            alg = AlgGenetic(
                self.start_system,
                systems,
                jump,
                self.logger.queue,
                self.__math,
                self.__data.pluginname,
            )
            alg.run()
            for item in alg.get_final:
                out.append(item)
        elif len(systems) > 1:
            alg = AlgTsp(
                self.start_system,
                systems,
                jump,
                self.logger.queue,
                self.__math,
                self.__data.pluginname,
            )
            alg.run()
            for item in alg.get_final:
                out.append(item)
        if out:
            return out
        return systems


# #[EOF]#######################################################################<|MERGE_RESOLUTION|>--- conflicted
+++ resolved
@@ -13,12 +13,6 @@
 from typing import Any, Dict, List, Optional, Union
 from types import FrameType
 
-<<<<<<< HEAD
-from jsktoolbox.raisetool import Raise
-from jsktoolbox.libs.base_th import ThBaseObject
-
-=======
->>>>>>> 4a2e1a90
 from rscan_libs.cartesianmath import Euclid
 from rscan_libs.data import RscanData
 from rscan_libs.base_log import BLogClient
@@ -46,13 +40,8 @@
         euclid_alg: Euclid,
     ) -> None:
         """Create object instance of class."""
-<<<<<<< HEAD
-        Thread.__init__(self, name=self._c_name)
-        self._stop_event = Event()
-=======
         Thread.__init__(self, name=self.__class__.__name__)
         self.__stop_event = Event()
->>>>>>> 4a2e1a90
         # init log subsystem
         if not isinstance(log_queue, (Queue, SimpleQueue)):
             raise Raise.error(
@@ -74,13 +63,7 @@
         self.debug(inspect.currentframe(), f"{self.__data}")
 
         # Euclid's algorithm for calculating the length of vectors
-<<<<<<< HEAD
-        if isinstance(euclid_alg, Euclid):
-            self.__math: Euclid = euclid_alg
-        else:
-=======
         if not isinstance(euclid_alg, Euclid):
->>>>>>> 4a2e1a90
             raise Raise.error(
                 f"Euclid type expected, '{type(euclid_alg)}' received",
                 TypeError,
@@ -97,13 +80,8 @@
 
     def run(self) -> None:
         """Run the work."""
-<<<<<<< HEAD
-        pname = self.__data.pluginname
-        cname: str = self._c_name
-=======
         pname: str = self.__data.pluginname
         cname: str = self.__class__.__name__
->>>>>>> 4a2e1a90
         self.logger.info = f"{pname}->{cname}: Starting new work..."
         # build radius query
         qurl: Optional[str] = self.__build_radius_query()
@@ -148,20 +126,12 @@
     def debug(self, currentframe: Optional[FrameType], message: str = "") -> None:
         """Build debug message."""
         pname: str = f"{self.__data.pluginname}"
-<<<<<<< HEAD
-        cname: str = f"{self._c_name}"
-        mname: str = f"{currentframe.f_code.co_name}"
-        if message != "":
-            message = f": {message}"
-        self.logger.debug = f"{pname}->{cname}.{mname}{message}"
-=======
         cname: str = f"{self.__class__.__name__}"
         mname: str = f"{currentframe.f_code.co_name}" if currentframe else ""
         if message != "":
             message = f": {message}"
         self.logger.debug = f"{pname}->{cname}.{mname}{message}"
         inspect.currentframe()
->>>>>>> 4a2e1a90
 
     def status(self, message: Any) -> None:
         """Write message to status bar."""
@@ -175,13 +145,8 @@
     def stop(self) -> None:
         """Set stop event."""
         if not self.stopped:
-<<<<<<< HEAD
-            self.debug(currentframe(), "Stopping event is set now.")
-            self._stop_event.set()
-=======
             self.debug(inspect.currentframe(), "Stopping event is set now.")
             self.__stop_event.set()
->>>>>>> 4a2e1a90
 
     @property
     def get_result(self) -> List:
@@ -258,18 +223,11 @@
 
         return url.radius_url(self.start_system, self.radius)
 
-<<<<<<< HEAD
-    def __buils_radius_systems_list(self, systems: list) -> List[StarsSystem]:
-        """Build filtered systems list from EDSM API output."""
-        out:List[StarsSystem] = []
-        # out_body = []
-=======
     def __buils_radius_systems_list(
         self, systems: List[Dict[str, Any]]
     ) -> Optional[List[StarsSystem]]:
         """Build filtered systems list from EDSM API output."""
         out: List[StarsSystem] = []
->>>>>>> 4a2e1a90
         systems_count: int = len(systems)
         cur_count = 0
         count = 0
@@ -287,31 +245,8 @@
                 )
                 out.append(system)
 
-<<<<<<< HEAD
-        self.logger.info = f"Found {count} systems"
-        return out
-
-    def __get_bodies_information(self, system: StarsSystem) -> Dict:
-        """Try to get information about system bodies."""
-        if not isinstance(system, StarsSystem):
-            raise Raise.error(
-                f"StarsSystem type expected, '{type(system)}' received",
-                TypeError,
-                self._c_name,
-                currentframe(),
-            )
-        url = Url()
-        out_url = url.bodies_url(system)
-        if not out_url:
-            return {}
-        # quering EDSM
-        out = url.url_query(out_url)
-        if out is None:
-            return {}
-=======
         if self.logger:
             self.logger.info = f"Found {count} systems"
->>>>>>> 4a2e1a90
         return out
 
     # def __get_bodies_information(self, system: StarsSystem) -> Optional[Dict]:
